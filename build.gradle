--- conflicted
+++ resolved
@@ -135,10 +135,7 @@
   dependencies {
     compile "org.slf4j:slf4j-api:$slf4jVersion"
     compile "org.codehaus.jackson:jackson-mapper-asl:$jacksonVersion"
-<<<<<<< HEAD
-=======
-    compile "org.scala-lang:scala-library:$scalaLibVersion"
->>>>>>> f16ba269
+    compile "org.scala-lang:scala-library:$scalaLibVersion"
     testCompile "junit:junit:$junitVersion"
     testCompile "org.mockito:mockito-all:$mockitoVersion"
   }
