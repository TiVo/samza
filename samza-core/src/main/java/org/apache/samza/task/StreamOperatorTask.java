/*
 * Licensed to the Apache Software Foundation (ASF) under one
 * or more contributor license agreements.  See the NOTICE file
 * distributed with this work for additional information
 * regarding copyright ownership.  The ASF licenses this file
 * to you under the Apache License, Version 2.0 (the
 * "License"); you may not use this file except in compliance
 * with the License.  You may obtain a copy of the License at
 *
 *   http://www.apache.org/licenses/LICENSE-2.0
 *
 * Unless required by applicable law or agreed to in writing,
 * software distributed under the License is distributed on an
 * "AS IS" BASIS, WITHOUT WARRANTIES OR CONDITIONS OF ANY
 * KIND, either express or implied.  See the License for the
 * specific language governing permissions and limitations
 * under the License.
 */
package org.apache.samza.task;

import org.apache.samza.application.StreamApplication;
import org.apache.samza.config.Config;
import org.apache.samza.system.EndOfStreamMessage;
import org.apache.samza.system.MessageType;
import org.apache.samza.operators.ContextManager;
import org.apache.samza.operators.KV;
import org.apache.samza.operators.StreamGraphImpl;
import org.apache.samza.operators.impl.InputOperatorImpl;
import org.apache.samza.operators.impl.OperatorImplGraph;
import org.apache.samza.runtime.ApplicationRunner;
import org.apache.samza.system.IncomingMessageEnvelope;
import org.apache.samza.system.SystemStream;
import org.apache.samza.system.WatermarkMessage;
import org.apache.samza.util.Clock;
import org.apache.samza.util.SystemClock;
import org.slf4j.Logger;
import org.slf4j.LoggerFactory;


/**
 * A {@link StreamTask} implementation that brings all the operator API implementation components together and
 * feeds the input messages into the user-defined transformation chains in {@link StreamApplication}.
 */
public final class StreamOperatorTask implements StreamTask, InitableTask, WindowableTask, ClosableTask {
  private static final Logger LOG = LoggerFactory.getLogger(StreamOperatorTask.class);

  private final StreamApplication streamApplication;
  private final ApplicationRunner runner;
  private final Clock clock;

  private OperatorImplGraph operatorImplGraph;
  private ContextManager contextManager;

  /**
   * Constructs an adaptor task to run the user-implemented {@link StreamApplication}.
   * @param streamApplication the user-implemented {@link StreamApplication} that creates the logical DAG
   * @param runner the {@link ApplicationRunner} to get the mapping between logical and physical streams
   * @param clock the {@link Clock} to use for time-keeping
   */
  public StreamOperatorTask(StreamApplication streamApplication, ApplicationRunner runner, Clock clock) {
    this.streamApplication = streamApplication;
    this.runner = runner;
    this.clock = clock;
  }

  public StreamOperatorTask(StreamApplication application, ApplicationRunner runner) {
    this(application, runner, SystemClock.instance());
  }

  /**
   * Initializes this task during startup.
   * <p>
   * Implementation: Initializes the user-implemented {@link StreamApplication}. The {@link StreamApplication} sets
   * the input and output streams and the task-wide context manager using the {@link StreamGraphImpl} APIs,
   * and the logical transforms using the {@link org.apache.samza.operators.MessageStream} APIs. It then uses
   * the {@link StreamGraphImpl} to create the {@link OperatorImplGraph} corresponding to the logical DAG.
   *
   * @param config allows accessing of fields in the configuration files that this StreamTask is specified in
   * @param context allows initializing and accessing contextual data of this StreamTask
   * @throws Exception in case of initialization errors
   */
  @Override
  public final void init(Config config, TaskContext context) throws Exception {
    StreamGraphImpl streamGraph = new StreamGraphImpl(runner, config);
    // initialize the user-implemented stream application.
    this.streamApplication.init(streamGraph, config);

    // get the user-implemented context manager and initialize it
    this.contextManager = streamGraph.getContextManager();
    if (this.contextManager != null) {
      this.contextManager.init(config, context);
    }

    // create the operator impl DAG corresponding to the logical operator spec DAG
    this.operatorImplGraph = new OperatorImplGraph(streamGraph, config, context, clock);
  }

  /**
   * Passes the incoming message envelopes along to the {@link InputOperatorImpl} node
   * for the input {@link SystemStream}.
   * <p>
   * From then on, each {@link org.apache.samza.operators.impl.OperatorImpl} propagates its transformed output to
   * its chained {@link org.apache.samza.operators.impl.OperatorImpl}s itself.
   *
   * @param ime incoming message envelope to process
   * @param collector the collector to send messages with
   * @param coordinator the coordinator to request commits or shutdown
   */
  @Override
  public final void process(IncomingMessageEnvelope ime, MessageCollector collector, TaskCoordinator coordinator) {
    SystemStream systemStream = ime.getSystemStreamPartition().getSystemStream();
    InputOperatorImpl inputOpImpl = operatorImplGraph.getInputOperator(systemStream);
    if (inputOpImpl != null) {
<<<<<<< HEAD
      switch (MessageType.of(ime.getMessage())) {
        case USER_MESSAGE:
          inputOpImpl.onMessage(Pair.of(ime.getKey(), ime.getMessage()), collector, coordinator);
          break;

        case END_OF_STREAM:
          EndOfStreamMessage eosMessage = (EndOfStreamMessage) ime.getMessage();
          inputOpImpl.aggregateEndOfStream(eosMessage, ime.getSystemStreamPartition(), collector, coordinator);
          break;

        case WATERMARK:
          WatermarkMessage watermarkMessage = (WatermarkMessage) ime.getMessage();
          inputOpImpl.aggregateWatermark(watermarkMessage, ime.getSystemStreamPartition(), collector, coordinator);
          break;
      }
=======
      inputOpImpl.onMessage(KV.of(ime.getKey(), ime.getMessage()), collector, coordinator);
>>>>>>> f16ba269
    }
  }

  @Override
  public final void window(MessageCollector collector, TaskCoordinator coordinator)  {
    operatorImplGraph.getAllInputOperators()
        .forEach(inputOperator -> inputOperator.onTimer(collector, coordinator));
  }

  @Override
  public void close() throws Exception {
    if (this.contextManager != null) {
      this.contextManager.close();
    }
    operatorImplGraph.close();
  }

  /* package private for testing */
  OperatorImplGraph getOperatorImplGraph() {
    return this.operatorImplGraph;
  }
}<|MERGE_RESOLUTION|>--- conflicted
+++ resolved
@@ -111,10 +111,9 @@
     SystemStream systemStream = ime.getSystemStreamPartition().getSystemStream();
     InputOperatorImpl inputOpImpl = operatorImplGraph.getInputOperator(systemStream);
     if (inputOpImpl != null) {
-<<<<<<< HEAD
       switch (MessageType.of(ime.getMessage())) {
         case USER_MESSAGE:
-          inputOpImpl.onMessage(Pair.of(ime.getKey(), ime.getMessage()), collector, coordinator);
+          inputOpImpl.onMessage(KV.of(ime.getKey(), ime.getMessage()), collector, coordinator);
           break;
 
         case END_OF_STREAM:
@@ -127,9 +126,6 @@
           inputOpImpl.aggregateWatermark(watermarkMessage, ime.getSystemStreamPartition(), collector, coordinator);
           break;
       }
-=======
-      inputOpImpl.onMessage(KV.of(ime.getKey(), ime.getMessage()), collector, coordinator);
->>>>>>> f16ba269
     }
   }
 
